Rebol [
    Title: "ODBC Test Script"
    Description: {
        This script does some basic table creation, assuming you have
        configured an ODBC connection that has a "test" database inside it.
        Then it queries to make sure it can get the data back out.

        Due to variations in SQL implementations (as well as some variance
        in what you need to do to configure ODBC), it's very difficult to
        write a single generic "test script" does anything complex.  But
        this shows some coverage of fundamental ODBC operation; since it
        just passes through the query strings as-is, really this is most of
        what an interface has to handle.

        Use: r3 test-odbc.reb dsn --firebird --show-sql
    }
    Notes: {
      * This test supports Firebird even though it is non-standard, because
        prominent user @gchiu has used it for decades, including in the
        Synapse EHR product.  Here is a summary of its quirky mappings; we
        assume support for versions >= 3.0 only:

        https://firebirdsql.org/manual/migration-mssql-data-types.html

      * Some databases (notably MySQL and SQLite) allow backticks when
        naming tables or columns, and use double-quotes to annotate string
        values.  This is not standard SQL, which conflates double quotes for
        string literals as the means for avoiding conflicts with reserved
        column names:

        https://stackoverflow.com/q/5952677

        But because MySQL will error if you put column or table names in
        double quotes--and databases like Firebird will error if you use
        backticks--there's no common way to use a reserved word as a column
        name.  That means not just columns with names like `INT`, but even
        useful-sounding names like `VALUE`.

        This file sticks to a lowest-common denominator of naming without
        quotes, rather than do conditional delimiting based on ODBC source.
    }
]

(dsn: match text! first system.script.args) else [
    fail "Data Source Name (DSN) must be text string on command line"
]

show-sql?: did find system.script.args "--show-sql"
leave-connected?: did find system.script.args "--leave-connected"
list-tables?: did find system.script.args "--list-tables"

is-sqlite: did find system.script.args "--sqlite"
is-mysql: did find system.script.args "--mysql"
is-firebird: did find system.script.args "--firebird"

tables: compose [
    ;
    ; Note: Although MySQL supports BOOLEAN it is just a synonym for TINYINT(1)
    ; so it would give back 0 and 1, not false and true.  (Firebird has a
    ; distinct boolean type.)
    ;
    (if is-firebird [spread [
        boolean "BOOLEAN" [#[false] #[true]]
    ]])

    ; The BIT type can be parameterized with how many bits to store, and can
    ; be more compact than a BOOLEAN.
    ;
    ; !!! Should this map to BITSET, if it can have a size, vs. LOGIC! ?
    ;
    (if not is-firebird [spread [
        bit "BIT" [#[false] #[true]]
    ]])

    (if not is-firebird [spread [  ; Firebird does not have TINYINT
        tinyint_s "TINYINT" [-128 -10 0 10 127]
        tinyint_u "TINYINT UNSIGNED" [0 10 20 30 255]
    ]])

    smallint_s "SMALLINT" [-32768 -10 0 10 32767]
    integer_s "INT" [-2147483648 -10 0 10 2147483647]
    bigint_s "BIGINT" [-9223372036854775808 -10 0 10 9223372036854775807]

    (if not is-firebird [spread [  ; Firebird lacks unsigned types
        smallint_u "SMALLINT UNSIGNED" [0 10 20 30 65535]
        integer_u "INT UNSIGNED" [0 10 20 30 4294967295]

        ; Note: though BIGINT unsigned storage in ODBC stores the full range of
        ; unsigned 64-bit values, Rebol's INTEGER! is always signed.  Hence it
        ; is limited to the signed range.  The plan to address this is to make
        ; INTEGER! arbitrary precision:
        ;
        ; https://forum.rebol.info/t/planning-ahead-for-bignum-arithmetic/623
        ;
        bigint_u "BIGINT UNSIGNED" [0 10 20 30 9223372036854775807]
    ]])

    (spread if is-firebird '[
        ;
        ; REAL and FLOAT(20) get these answers in Firebird back if you were
        ; to put in the rounded values.  It's not that interesting as to why at
        ; this particular time.
        ;
        real "REAL" [
            -3.4000000953674316
            -1.2000000476837158
            0.0
            5.599999904632568
            7.800000190734863
        ]
        float "FLOAT(20)" [
            -3.4000000953674316
            -1.2000000476837158
            0.0
            5.599999904632568
            7.800000190734863
        ]
    ] else '[
        real "REAL" [-3.4 -1.2 0.0 5.6 7.8]
        float "FLOAT(20)" [-3.4 -1.2 0.0 5.6 7.8]
    ])

    (spread if is-firebird '[  ; throws in word "precision"
        double "DOUBLE PRECISION" [-3.4 -1.2 0.0 5.6 7.8]
    ] else '[
        double "DOUBLE" [-3.4 -1.2 0.0 5.6 7.8]
    ])

    ; Firebird has a maximum of 18 for NUMERIC, so NUMERIC(18,2) will work but
    ; NUMERIC(20,2) will not.
    ;
    numeric "NUMERIC(18,2)" [-3.4 -1.2 0.0 5.6 7.8]
    decimal "DECIMAL(3,2)" [-3.4 -1.2 0.0 5.6 7.8]

    date "DATE" [12-Dec-2012/0:00+0:00 21-Apr-1975/0:00+0:00]

    ; Fractional time is lost:
    ; https://github.com/metaeducation/rebol-odbc/issues/1
    ;
    time "TIME" [10:20 3:04]

    ; !!! There's no way to say "no time" in a timestamp.  So if you insert
    ; a date without a time, you'll get 00:00 back:
    ; https://github.com/metaeducation/rebol-odbc/issues/3
    ;
    ; !!! There's no generic mechanism for time zones...so it gets dropped.
    ; https://github.com/metaeducation/rebol-odbc/issues/2
    ;
    timestamp "TIMESTAMP" [30-May-2017/14:23:08 12-Dec-2012/00:00]

    char "CHAR(3)" ["abc" "def" "ghi"]
<<<<<<< HEAD
    varchar "VARCHAR(10)" ["" "abc" "defgh" "jklmnopqrs" "zxy'vu" "rst''klm"]
    ((if is-sqlite '[
=======
    varchar "VARCHAR(10)" ["" "abc" "defgh" "jklmnopqrs"]
    (if is-sqlite [spread [
>>>>>>> f34adf70
        ;
        ; LONGVARCHAR is considered a "legacy type", and not supported by most
        ; modern SQLs, but it is in Sqlite.
        ;
        longvarchar "LONGVARCHAR(255)" ["" "abc" "defgh" "jklmnopqrs"]
    ]])

    ; Firebird lacked NCHAR types and expects you to use the syntax of
    ; CHAR(x) CHARACTER SET UNICODE_FSS.  3.0 supports NCHAR but not NVARCHAR
    ; so you still need the weird syntax for VARCHAR, test it for CHAR as well.
    ;
    (spread if not is-firebird '[
        nchar "NCHAR(3)" ["abc" "ταБ" "ghi"]
        nvarchar "NVARCHAR(10)" ["" "abc" "ταБЬℓσ" "٩(●̮̮̃•̃)۶"]
    ] else '[
        nchar "CHAR(3) CHARACTER SET UNICODE_FSS" ["abc" "ταБ" "ghi"]
        nvarchar "VARCHAR(10) CHARACTER SET UNICODE_FSS"
            ["" "abc" "ταБЬℓσ" "٩(●̮̮̃•̃)۶"]
    ])

    ; Firebird has no BINARY column types.  But Firebird 4 will pretend you
    ; said CHAR or VARCHAR if you say BINARY or VARBINARY instead of raising an
    ; error.  This creates nonsense on the round trip, because the ODBC layer
    ; will perceive the column as a string.  Don't use BINARY in Firebird ODBC.
    ;
    (if not is-firebird [spread [
        binary "BINARY(3)" [#{000000} #{010203} #{FFFFFF}]
        varbinary "VARBINARY(10)" [#{} #{010203} #{DECAFBADCAFE}]
    ]])

    ; Firebird appears to conflate empty blobs with nulls in the ODBC driver.
    ;
    (spread if is-firebird '[
        blob "BLOB(10)" [#{010203} #{DECAFBADCAFE}]
    ] else '[
        blob "BLOB(10)" [#{} #{010203} #{DECAFBADCAFE}]
    ])
]

mismatches: 0
total: 0

trap [
    odbc-set-char-encoding 'ucs-2

    print ["Opening DSN:" dsn]

    connection: open (any [is-sqlite] then [
        join odbc:// dsn  ; no user or password for sqlite or gchiu firebird
    ] else [
        join odbc:// spread reduce [dsn ";UID=test;PWD=test-password"]
    ])

    statement: odbc-statement-of connection

    sql-execute: specialize :odbc-execute [  ; https://forum.rebol.info/t/1234
        statement: statement
        verbose: #  ; if show-sql? [#]
    ]

    ; Despite the database being specified in the odbc.ini, it appears that
    ; MySQL requires you to name it again...either with a USE statement or
    ; by specifying test.<table-name> instead of just saying <table-name> on
    ; every mention below, otherwise you get "no database selected":
    ; https://stackoverflow.com/q/4005409/
    ;
    ; Note: initially the dots were what were done instead of this USE, but
    ; SQLite does not handle dots without difficulty:
    ; https://stackoverflow.com/q/5634501/
    ;
    if is-mysql [
        sql-execute {USE test}  ; could say [USE test], but try passing string
    ]

    for-each [label sqltype content] tables [
        let table-name: unspaced [{test_} label]

        === DROP TABLE IF IT EXISTS ===

        sys.util.rescue [  ; !!! SQL-EXECUTE should return definitional errors!
            sql-execute [DROP TABLE ^table-name]
        ]

        === CREATE TABLE ===

        ; Each table has a single field `val` as the primary key, of the named
        ; type.  (It is "val" and not "value" to avoid being a SQL keyword.)
        ;
        ; SQLite auto-increments integer primary keys, and will complain
        ; if you say you want to increment it.  Firebird is...different, and
        ; position matters (e.g. must be after INTEGER, not after NOT NULL):
        ; https://stackoverflow.com/a/34555507
        ;
        let auto-increment: case [
            is-sqlite [null]
            is-firebird ["GENERATED BY DEFAULT AS IDENTITY"]
            true ["AUTO_INCREMENT"]
        ]
        sql-execute [
            CREATE TABLE ^table-name (
                id INTEGER ^(maybe auto-increment) PRIMARY KEY NOT NULL,
                val ^sqltype NOT NULL
            )
        ]

        === LIST TABLES IF REQUESTED ===

        if list-tables? [
            insert statement ['tables]
            probe copy statement
        ]

        === INSERT VALUES SPECIFIED IN TEST ===

        ; Beyond just testing insertion, we also wind up testing the code
        ; which translates Rebol values into the column type for each test.
        ;
        print ["Inserting as" sqltype]
        print mold content
        for-each value content [
            sql-execute [
                INSERT INTO ^table-name (val) VALUES (@value)
            ]
        ]

        === QUERY BACK THE INSERTED ROWS ===

        ; Make sure the values that come back are the same
        ;
        sql-execute [
            SELECT val FROM ^table-name
        ]

        rows: copy statement
        actual: copy []
        for-each row rows [
            assert [1 = length of row]
            append actual first row
        ]

        print ["=>" mold actual]

        either (sort copy actual) = (sort copy content) [
            print "QUERY MATCHED ORIGINAL DATA"
        ][
            mismatches: me + 1
            print "QUERY DID NOT MATCH ORIGINAL DATA"
        ]

        total: total + 1

        print newline
    ]

    ; Being a GC-oriented language, we might have code paths that don't close
    ; connections and thus we only find out about leaked C entities when the
    ; GC is being shut down--after things like the ODBC extension are unloaded.
    ; There's special handling for this, that neutralizes the data pointed to
    ; by the HANDLE!s during ODBC extension shutdown.  We sometimes test that
    ; to make sure the system doesn't panic on exit if you omit the close.
    ;
    if leave-connected? [
        print "!!! --LEAVE-CONNECTED, ODBC CONNECTION LIVE DURING SHUTDOWN !!!"
    ]
    else [
        close statement
        close connection
    ]
]
then e -> [
    print ["Test had an error:" mold e]
    quit 1
]

if mismatches <> 0 [
    fail [mismatches "out of" total "tests did not match original data"]
]

quit 0  ; return code is heeded by test caller<|MERGE_RESOLUTION|>--- conflicted
+++ resolved
@@ -149,13 +149,8 @@
     timestamp "TIMESTAMP" [30-May-2017/14:23:08 12-Dec-2012/00:00]
 
     char "CHAR(3)" ["abc" "def" "ghi"]
-<<<<<<< HEAD
     varchar "VARCHAR(10)" ["" "abc" "defgh" "jklmnopqrs" "zxy'vu" "rst''klm"]
-    ((if is-sqlite '[
-=======
-    varchar "VARCHAR(10)" ["" "abc" "defgh" "jklmnopqrs"]
     (if is-sqlite [spread [
->>>>>>> f34adf70
         ;
         ; LONGVARCHAR is considered a "legacy type", and not supported by most
         ; modern SQLs, but it is in Sqlite.
